--- conflicted
+++ resolved
@@ -120,15 +120,11 @@
 
     @functools.wraps(func)
     def wrapper(*args, **kwargs):
-<<<<<<< HEAD
-        return _optimize_sync_function(func, args, kwargs)
-=======
         # For simple functions, analyze if they contain multiple async calls that can be parallelized
         if asyncio.iscoroutinefunction(func):
             return _optimize_async_function(func, args, kwargs)
         else:
             return _optimize_sync_function(func, args, kwargs)
->>>>>>> bc6af226
 
     return wrapper
 
@@ -136,11 +132,6 @@
 async def _optimize_async_function(func: Callable, args: tuple, kwargs: dict) -> Any:
     """Optimize async function execution by identifying parallel opportunities."""
 
-<<<<<<< HEAD
-    # Simply await the original function for now; ``accelerate`` ensures this
-    # runs in the caller's event loop without invoking ``asyncio.run``.
-    return await func(*args, **kwargs)
-=======
     try:
         loop = asyncio.get_running_loop()
     except RuntimeError:
@@ -148,11 +139,11 @@
 
     if loop and loop.is_running():
         # Already inside an event loop; return coroutine for the caller to await
-        return func(*args, **kwargs)
+        return await func(*args, **kwargs)
     else:
         # No running event loop, execute and return result synchronously
-        return asyncio.run(func(*args, **kwargs))
->>>>>>> bc6af226
+        return await asyncio.run(func(*args, **kwargs))
+
 
 
 def _optimize_sync_function(func: Callable, args: tuple, kwargs: dict) -> Any:
