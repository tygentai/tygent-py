"""
Salesforce Integration for Tygent

This module provides optimized integration with Salesforce and Einstein AI services.
"""

from typing import Dict, Any, List, Optional, Callable, Union
import asyncio
from ..dag import DAG
from ..nodes import BaseNode, LLMNode
from ..scheduler import Scheduler


class SalesforceNode(BaseNode):
    """A node that interacts with Salesforce and Einstein AI services."""

    def __init__(
        self,
        name: str,
        connection: Any,
        operation_type: str,
        sobject: Optional[str] = None,
        dependencies: Optional[List[str]] = None,
        **kwargs,
    ):
        """
        Initialize a Salesforce node.

        Args:
            name: The name of the node
            connection: Salesforce connection instance
            operation_type: Type of operation ("query", "create", "update", "delete", "einstein")
            sobject: Salesforce object type for the operation
            dependencies: List of node names this node depends on
        """
        super().__init__(name)
        self.connection = connection
        self.operation_type = operation_type
        self.sobject = sobject
        self.dependencies = dependencies or []
        self.kwargs = kwargs

    async def execute(
        self, inputs: Dict[str, Any], context: Dict[str, Any] = None
    ) -> Any:
        """
        Execute the node by performing a Salesforce operation.

        Args:
            inputs: Input values for the node
            context: Execution context

        Returns:
            The response from the Salesforce operation
        """
        context = context or {}

        # Execute the appropriate Salesforce operation
        try:
            if self.operation_type == "query":
                return await self._execute_query(inputs, context)
            elif self.operation_type == "create":
                return await self._execute_create(inputs, context)
            elif self.operation_type == "update":
                return await self._execute_update(inputs, context)
            elif self.operation_type == "delete":
                return await self._execute_delete(inputs, context)
            elif self.operation_type == "einstein":
                return await self._execute_einstein(inputs, context)
            else:
                raise ValueError(f"Unknown operation type: {self.operation_type}")
        except Exception as e:
            # Add robust error handling
            print(f"Error executing Salesforce node {self.name}: {e}")
            raise

    async def _execute_query(
        self, inputs: Dict[str, Any], context: Dict[str, Any]
    ) -> Any:
        """Execute a SOQL query."""
        query = inputs.get("query", "")
        if not query and "soql" in self.kwargs:
            query = self.kwargs["soql"]

        # Handle different Salesforce client libraries
        if hasattr(self.connection, "query_async"):
            # Async query
            return await self.connection.query_async(query)
        elif hasattr(self.connection, "query"):
            # Sync query in async wrapper
            loop = asyncio.get_event_loop()
            return await loop.run_in_executor(None, self.connection.query, query)
        elif self.sobject and hasattr(self.connection, "sobject"):
            # Using the sobject interface
            sobject = self.connection.sobject(self.sobject)
            if "id" in inputs:
                # Retrieve by ID
                if hasattr(sobject, "retrieve_async"):
                    return await sobject.retrieve_async(inputs["id"])
                else:
                    loop = asyncio.get_event_loop()
                    return await loop.run_in_executor(
                        None, sobject.retrieve, inputs["id"]
                    )
            else:
                # Query with conditions
                conditions = inputs.get("conditions", {})
                if hasattr(sobject, "find_async"):
                    return await sobject.find_async(conditions)
                else:
                    loop = asyncio.get_event_loop()
                    return await loop.run_in_executor(None, sobject.find, conditions)

    async def _execute_create(
        self, inputs: Dict[str, Any], context: Dict[str, Any]
    ) -> Any:
        """Create a Salesforce record."""
        if not self.sobject:
            raise ValueError("sobject must be specified for create operations")

        data = inputs.get("data", {})
        sobject = self.connection.sobject(self.sobject)

        if hasattr(sobject, "create_async"):
            return await sobject.create_async(data)
        else:
            loop = asyncio.get_event_loop()
            return await loop.run_in_executor(None, sobject.create, data)

    async def _execute_update(
        self, inputs: Dict[str, Any], context: Dict[str, Any]
    ) -> Any:
        """Update a Salesforce record."""
        if not self.sobject:
            raise ValueError("sobject must be specified for update operations")

        record_id = inputs.get("id")
        if not record_id:
            raise ValueError("id must be provided for update operations")

        data = inputs.get("data", {})
        data["Id"] = record_id
        sobject = self.connection.sobject(self.sobject)

        if hasattr(sobject, "update_async"):
            return await sobject.update_async(data)
        else:
            loop = asyncio.get_event_loop()
            return await loop.run_in_executor(None, sobject.update, data)

    async def _execute_delete(
        self, inputs: Dict[str, Any], context: Dict[str, Any]
    ) -> Any:
        """Delete a Salesforce record."""
        if not self.sobject:
            raise ValueError("sobject must be specified for delete operations")

        record_id = inputs.get("id")
        if not record_id:
            raise ValueError("id must be provided for delete operations")

        sobject = self.connection.sobject(self.sobject)

        if hasattr(sobject, "delete_async"):
            return await sobject.delete_async(record_id)
        else:
            loop = asyncio.get_event_loop()
            return await loop.run_in_executor(None, sobject.delete, record_id)

    async def _execute_einstein(
        self, inputs: Dict[str, Any], context: Dict[str, Any]
    ) -> Any:
        """Execute an Einstein AI API call."""
        # Einstein API calls are typically done via REST
        import aiohttp

        endpoint = inputs.get("endpoint", self.kwargs.get("endpoint"))
        if not endpoint:
            raise ValueError("endpoint must be provided for Einstein operations")

        # Build the full URL
        if not endpoint.startswith("http"):
            # Relative endpoint, prepend instance URL
            instance_url = getattr(self.connection, "instance_url", "")
            endpoint = f"{instance_url}/services/apexrest/einstein/{endpoint}"

        # Get authentication token
        access_token = getattr(self.connection, "access_token", "")
        if not access_token:
            # Try to get it from the session
            access_token = getattr(
                getattr(self.connection, "session", {}), "access_token", ""
            )

        if not access_token:
            raise ValueError("Cannot get access token from connection")

        # Make the API call
        data = inputs.get("data", {})
        headers = {
            "Authorization": f"Bearer {access_token}",
            "Content-Type": "application/json",
        }

        async with aiohttp.ClientSession() as session:
            async with session.post(endpoint, json=data, headers=headers) as response:
                if response.status >= 400:
                    error_text = await response.text()
                    raise ValueError(
                        f"Einstein API error ({response.status}): {error_text}"
                    )
                return await response.json()


class SalesforceIntegration:
    """Integration with Salesforce and Einstein AI for optimized execution."""

    def __init__(self, connection: Any, **kwargs):
        """
        Initialize the Salesforce integration.

        Args:
            connection: Salesforce connection instance
            **kwargs: Additional configuration options
        """
        self.connection = connection
        self.config = kwargs
        self.dag = DAG("salesforce_integration")
        self.scheduler = Scheduler(self.dag)

    def create_query_node(
        self,
        name: str,
        sobject: Optional[str] = None,
        soql: Optional[str] = None,
        dependencies: Optional[List[str]] = None,
        **kwargs,
    ) -> SalesforceNode:
        """
        Create a Salesforce query node.

        Args:
            name: The name of the node
            sobject: Salesforce object type
            soql: SOQL query string
            dependencies: List of node names this node depends on

        Returns:
            The created Salesforce node
        """
        node = SalesforceNode(
            name=name,
            connection=self.connection,
            operation_type="query",
            sobject=sobject,
            dependencies=dependencies,
            soql=soql,
            **kwargs,
        )
        self.dag.add_node(node)
        return node

    # Backwards compatible camelCase helper
    def createQueryNode(self, *args, **kwargs) -> SalesforceNode:
        return self.create_query_node(*args, **kwargs)

    def create_crud_node(
        self,
        name: str,
        operation: str,
        sobject: str,
        dependencies: Optional[List[str]] = None,
        **kwargs,
    ) -> SalesforceNode:
        """
        Create a Salesforce CRUD operation node.

        Args:
            name: The name of the node
            operation: Operation type ("create", "update", "delete")
            sobject: Salesforce object type
            dependencies: List of node names this node depends on

        Returns:
            The created Salesforce node
        """
        if operation not in ["create", "update", "delete"]:
            raise ValueError(f"Invalid CRUD operation: {operation}")

        node = SalesforceNode(
            name=name,
            connection=self.connection,
            operation_type=operation,
            sobject=sobject,
            dependencies=dependencies,
            **kwargs,
        )
        self.dag.add_node(node)
        return node

    def create_einstein_node(
        self,
        name: str,
        endpoint: str,
        dependencies: Optional[List[str]] = None,
        **kwargs,
    ) -> SalesforceNode:
        """
        Create an Einstein AI API node.

        Args:
            name: The name of the node
            endpoint: Einstein API endpoint
            dependencies: List of node names this node depends on

        Returns:
            The created Salesforce node
        """
        node = SalesforceNode(
            name=name,
            connection=self.connection,
            operation_type="einstein",
            dependencies=dependencies,
            endpoint=endpoint,
            **kwargs,
        )
        self.dag.add_node(node)
        return node

    def optimize(
        self, constraints: Optional[Dict[str, Any]] = None
    ) -> "SalesforceIntegration":
        """
        Apply optimization settings to the DAG.

        Args:
            constraints: Resource constraints to apply

        Returns:
            Self for chaining
        """
        constraints = constraints or {}

<<<<<<< HEAD
        # Configure the scheduler
        max_parallel = constraints.get(
            "max_concurrent_calls", constraints.get("maxConcurrentCalls", 4)
        )
        max_time = constraints.get(
            "max_execution_time", constraints.get("maxExecutionTime", 60000)
        )
        priority_nodes = constraints.get(
            "priority_nodes", constraints.get("priorityNodes", [])
=======
        # Support both snake_case and camelCase options
        max_parallel = constraints.get(
            "max_concurrent_calls",
            constraints.get("maxConcurrentCalls", 4),
        )
        max_time = constraints.get(
            "max_execution_time",
            constraints.get("maxExecutionTime", 60000),
        )
        priority_nodes = constraints.get(
            "priority_nodes",
            constraints.get("priorityNodes", []),
>>>>>>> 59a43305
        )

        # Apply configuration to scheduler
        self.scheduler.max_parallel_nodes = max_parallel
        self.scheduler.max_execution_time = max_time
        self.scheduler.priority_nodes = priority_nodes

        return self

    async def execute(
        self, inputs: Dict[str, Any], context: Optional[Dict[str, Any]] = None
    ) -> Dict[str, Any]:
        """
        Execute the DAG with Salesforce nodes.

        Args:
            inputs: Input values for the execution
            context: Execution context

        Returns:
            The execution results
        """
        context = context or {}

        # Execute the DAG with the scheduler
        results = await self.scheduler.execute(self.dag, inputs, context)
        return results


class TygentBatchProcessor:
    """Process batches of Salesforce operations efficiently."""

    def __init__(
        self,
        connection: Any,
        batch_size: int = 200,
        concurrent_batches: int = 3,
        error_handling: str = "continue",
        **kwargs,
    ):
        """
        Initialize the batch processor.

        Args:
            connection: Salesforce connection
            batch_size: Maximum size of each batch
            concurrent_batches: Maximum number of concurrent batch executions
            error_handling: How to handle errors ("continue" or "abort")
        """
<<<<<<< HEAD
        if "batchSize" in kwargs:
            batch_size = kwargs.pop("batchSize")
        if "concurrentBatches" in kwargs:
            concurrent_batches = kwargs.pop("concurrentBatches")
=======
        batch_size = kwargs.get("batchSize", batch_size)
        concurrent_batches = kwargs.get("concurrentBatches", concurrent_batches)
>>>>>>> 59a43305

        self.connection = connection
        self.batch_size = batch_size
        self.concurrent_batches = concurrent_batches
        self.error_handling = error_handling
        self.semaphore = asyncio.Semaphore(concurrent_batches)

    async def query(self, soql: str, **kwargs) -> List[Dict[str, Any]]:
        """
        Execute a large SOQL query in batches.

        Args:
            soql: SOQL query
            **kwargs: Additional query options

        Returns:
            List of query results
        """
        # Check if we need to use the Bulk API for very large datasets
        use_bulk = kwargs.get("use_bulk", False)

        if use_bulk and hasattr(self.connection, "bulk"):
            # Use Bulk API
            bulk = self.connection.bulk(self.connection.session_id)
            results = []

            # Execute the query
            job = bulk.create_query_job(kwargs.get("sobject", ""), contentType="JSON")
            batch = bulk.query(job, soql)
            bulk.wait_for_batch(job, batch)

            # Get results
            for result in bulk.get_all_results_for_query_batch(batch, job):
                results.extend(result)

            bulk.close_job(job)
            return results
        else:
            # Use standard query with auto-paging
            if hasattr(self.connection, "query_all_async"):
                return await self.connection.query_all_async(soql)
            elif hasattr(self.connection, "query_all"):
                loop = asyncio.get_event_loop()
                return await loop.run_in_executor(None, self.connection.query_all, soql)
            else:
                # Manual implementation with query/query_more
                result = await self._execute_query(soql)
                all_records = result.get("records", [])

                # Handle pagination
                while not result.get("done", True):
                    next_records_url = result.get("nextRecordsUrl")
                    if not next_records_url:
                        break

                    if hasattr(self.connection, "query_more_async"):
                        result = await self.connection.query_more_async(
                            next_records_url
                        )
                    else:
                        loop = asyncio.get_event_loop()
                        result = await loop.run_in_executor(
                            None, self.connection.query_more, next_records_url
                        )

                    all_records.extend(result.get("records", []))

                return all_records

    async def _execute_query(self, soql: str) -> Dict[str, Any]:
        """Execute a single SOQL query."""
        if hasattr(self.connection, "query_async"):
            return await self.connection.query_async(soql)
        else:
            loop = asyncio.get_event_loop()
            return await loop.run_in_executor(None, self.connection.query, soql)

    async def bulk_operation(
        self,
        records: List[Dict[str, Any]],
        operation: Callable[[List[Dict[str, Any]]], Any],
        **kwargs,
    ) -> List[Any]:
        """
        Process a large set of records in optimized batches.

        Args:
            records: List of records to process
            operation: Function to process each batch
            **kwargs: Additional operation options

        Returns:
            Results of batch operations
        """
        # Split records into batches
        batches = [
            records[i : i + self.batch_size]
            for i in range(0, len(records), self.batch_size)
        ]
        results = []
        errors = []

        async def process_batch(batch_records):
            async with self.semaphore:
                try:
                    batch_result = await operation(batch_records)
                    return {"success": True, "result": batch_result}
                except Exception as e:
                    return {"success": False, "error": str(e)}

        # Process batches concurrently
        tasks = [process_batch(batch) for batch in batches]
        batch_results = await asyncio.gather(*tasks)

        # Process results
        for batch_result in batch_results:
            if batch_result["success"]:
                results.append(batch_result["result"])
            else:
                errors.append(batch_result["error"])
                if self.error_handling == "abort":
                    raise ValueError(f"Batch operation failed: {batch_result['error']}")

        return {"results": results, "errors": errors}

    # Backwards compatible camelCase helper
    async def bulkOperation(self, *args, **kwargs):
        return await self.bulk_operation(*args, **kwargs)<|MERGE_RESOLUTION|>--- conflicted
+++ resolved
@@ -340,8 +340,6 @@
             Self for chaining
         """
         constraints = constraints or {}
-
-<<<<<<< HEAD
         # Configure the scheduler
         max_parallel = constraints.get(
             "max_concurrent_calls", constraints.get("maxConcurrentCalls", 4)
@@ -351,20 +349,6 @@
         )
         priority_nodes = constraints.get(
             "priority_nodes", constraints.get("priorityNodes", [])
-=======
-        # Support both snake_case and camelCase options
-        max_parallel = constraints.get(
-            "max_concurrent_calls",
-            constraints.get("maxConcurrentCalls", 4),
-        )
-        max_time = constraints.get(
-            "max_execution_time",
-            constraints.get("maxExecutionTime", 60000),
-        )
-        priority_nodes = constraints.get(
-            "priority_nodes",
-            constraints.get("priorityNodes", []),
->>>>>>> 59a43305
         )
 
         # Apply configuration to scheduler
@@ -414,16 +398,10 @@
             concurrent_batches: Maximum number of concurrent batch executions
             error_handling: How to handle errors ("continue" or "abort")
         """
-<<<<<<< HEAD
         if "batchSize" in kwargs:
             batch_size = kwargs.pop("batchSize")
         if "concurrentBatches" in kwargs:
             concurrent_batches = kwargs.pop("concurrentBatches")
-=======
-        batch_size = kwargs.get("batchSize", batch_size)
-        concurrent_batches = kwargs.get("concurrentBatches", concurrent_batches)
->>>>>>> 59a43305
-
         self.connection = connection
         self.batch_size = batch_size
         self.concurrent_batches = concurrent_batches
