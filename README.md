--- conflicted
+++ resolved
@@ -1,12 +1,9 @@
 # Tygent (Python)
 
-<<<<<<< HEAD
 Tygent reshapes unstructured LLM agent plans into structured execution blueprints so downstream tools know which context to fetch and when to run each step. Typed execution graphs[^dag] are the core structure the runtime emits, giving you explicit dependencies, metadata, and prefetch hints that the scheduler can consume for reliable, optimised execution.
-=======
 [![PyPI version](https://badge.fury.io/py/tygent.svg)](https://badge.fury.io/py/tygent)
 [![Python 3.8+](https://img.shields.io/badge/python-3.8+-blue.svg)](https://www.python.org/downloads/)
 [![License: CC BY-NC 4.0](https://img.shields.io/badge/License-CC%20BY--NC%204.0-lightgrey.svg)](https://creativecommons.org/licenses/by-nc/4.0/)
->>>>>>> 8b7150f6
 
 ## Highlights
 - **Structured planner** – normalise free-form plans or framework payloads into typed steps with dependencies, tags, and prefetch directives (`parse_plan`, `ServicePlanBuilder`), exporting context fabric descriptors compatible with Recontext.
@@ -227,5 +224,5 @@
 [^dag]: Tygent materialises plans as typed directed acyclic graphs (DAGs) so dependencies, context-prefetch hints, and critical paths stay explicit for the execution engine and Recontext-compatible context fabric.
 
 ---
-
+**Transform your agents. Accelerate your AI.**
 Need help? Open a GitHub issue or reach out at support@tygent.ai.